--- conflicted
+++ resolved
@@ -126,11 +126,7 @@
         if isinstance(value, cidr4):
             self.address, self.sigbits = value.address, value.sigbits
             return
-<<<<<<< HEAD
         elif not isinstance(value, str):
-=======
-        elif not isinstance(value, (str, type(u''))):  # unicode()
->>>>>>> fc950cde
             raise TypeError('Cannot convert %r to a cidr4 type' % (value,))
 
         value = str(value).strip()
