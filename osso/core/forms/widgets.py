--- conflicted
+++ resolved
@@ -3,14 +3,10 @@
 from django.forms import Select
 from django.utils.html import conditional_escape
 from django.forms.widgets import CheckboxInput, CheckboxSelectMultiple
-<<<<<<< HEAD
 try:
-    from django.utils.encoding import force_str
+    from django.utils.encoding import force_text
 except ImportError:
-    from django.utils.encoding import force_text as force_str
-=======
-from django.utils.encoding import force_str
->>>>>>> c5ad897b
+    from django.utils.encoding import force_unicode as force_text
 from django.utils.safestring import mark_safe
 
 
@@ -46,7 +42,7 @@
         final_attrs = self.build_attrs(attrs)
         output = []
         # Normalize to strings
-        str_values = set([force_str(v) for v in value])
+        str_values = set([force_text(v) for v in value])
         for i, (option_value, option_label) in enumerate(chain(self.choices,
                                                                choices)):
             # If an ID attribute was given, add a numeric index as a suffix,
@@ -60,9 +56,9 @@
 
             cb = CheckboxInput(final_attrs,
                                check_test=(lambda value: value in str_values))
-            option_value = force_str(option_value)
+            option_value = force_text(option_value)
             rendered_cb = cb.render(name, option_value, renderer=renderer)
-            option_label = conditional_escape(force_str(option_label))
+            option_label = conditional_escape(force_text(option_label))
             output.append('<label%s style="display:block;">%s %s</label>' %
                           (label_for, rendered_cb, option_label))
 
